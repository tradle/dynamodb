/// <reference types="node" />
import { EventEmitter } from 'events';
import { IDynogelIndex, KeyProps, ITableOpts, BackoffOptions, Objects, Model, Models, FindOpts, DerivedPropsParser, ILogger, SearchResult } from './types';
export declare class Table extends EventEmitter {
    name: string;
    models: Models;
    objects?: Objects;
    model?: Model;
    primaryKeyProps: string[];
    keyProps: string[];
    hashKeyProps: string[];
    primaryKeys: KeyProps;
    derivedProps: string[];
    parseDerivedProps: DerivedPropsParser;
    indexes: IDynogelIndex[];
    indexed: IDynogelIndex[];
    exclusive: boolean;
    table: any;
    logger: ILogger;
    private opts;
    private modelsStored;
    private _prefix;
    private tableDefinition;
    private readOnly;
    private findOpts;
    private _deriveProps;
    private _resolveOrderBy;
    private _getIndexesForModel;
    private _getPrimaryKeysForModel;
    private _shouldMinify;
    private hooks;
    readonly hashKey: string;
    readonly rangeKey: string;
    constructor(opts: ITableOpts);
    getKeyTemplate: (model: Model, key: string) => any;
    getKeyTemplatesForModel: (model: Model) => {
        hashKey: {
            key: string;
            template: string;
        };
        rangeKey: {
            key: string;
            template: string;
        };
    }[];
    hook: (method: any, handler: any) => any;
    storeResourcesForModels: (models: Models) => any;
    storeResourcesForModel: ({ model }: {
        model: Model;
    }) => void;
    get: (query: any, opts?: {}) => Promise<any>;
    del: (query: any, opts?: {}) => Promise<any>;
    private _exportResource;
    batchPut: (resources: any[], backoffOpts?: BackoffOptions) => Promise<any[]>;
    put: (resource: any, opts?: any) => Promise<void>;
    update: (resource: any, opts?: any) => Promise<any>;
    merge: (resource: any, opts: any) => Promise<any>;
    find: (opts: FindOpts) => Promise<SearchResult>;
    findOne: (opts: FindOpts) => Promise<any>;
    search: (opts: FindOpts) => Promise<SearchResult>;
    getPrefix: (type: any) => string;
    create: () => Promise<void>;
    destroy: () => Promise<void>;
    private _initTable;
    deriveProps: (opts: {
        item: any;
        isRead?: boolean;
        noConstants?: boolean;
    }) => any;
    toDBFormat: (resource: any) => any;
    fromDBFormat: (items: any) => any;
    private _write;
    private _validateResource;
    private _batchPut;
    getPrimaryKeys: (resource: any) => any;
    getKeys: (resource: any, schema: KeyProps) => any;
    addDerivedProperties: (item: any, isRead: any) => any;
    withDerivedProperties: (item: any) => any;
    omitDerivedProperties: (item: any) => any;
    resolveOrderBy: (opts: {
        type: string;
        hashKey: string;
        property: string;
        item?: any;
        table?: Table;
    }) => {
        property: string;
<<<<<<< HEAD
        full?: boolean;
        prefix?: string;
=======
        vars: string[];
        full: boolean;
        prefix: string;
        renderablePrefixVars: string[];
        canOrderBy: string[];
>>>>>>> 118134b8
    };
    private _ensureWritable;
    private _ensureHasPrimaryKeys;
    private _hasAllPrimaryKeys;
    private _hasAllKeys;
    private _minify;
}
export declare const createTable: (opts: ITableOpts) => Table;<|MERGE_RESOLUTION|>--- conflicted
+++ resolved
@@ -85,16 +85,11 @@
         table?: Table;
     }) => {
         property: string;
-<<<<<<< HEAD
-        full?: boolean;
-        prefix?: string;
-=======
         vars: string[];
         full: boolean;
         prefix: string;
         renderablePrefixVars: string[];
         canOrderBy: string[];
->>>>>>> 118134b8
     };
     private _ensureWritable;
     private _ensureHasPrimaryKeys;
