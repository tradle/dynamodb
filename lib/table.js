"use strict";
Object.defineProperty(exports, "__esModule", { value: true });
const tslib_1 = require("tslib");
const events_1 = require("events");
const lodash_1 = tslib_1.__importDefault(require("lodash"));
const dynogels_1 = tslib_1.__importDefault(require("dynogels"));
const constants_1 = require("@tradle/constants");
const validate_resource_1 = tslib_1.__importDefault(require("@tradle/validate-resource"));
const errors_1 = tslib_1.__importDefault(require("@tradle/errors"));
const event_hooks_1 = tslib_1.__importDefault(require("event-hooks"));
const pify_1 = tslib_1.__importDefault(require("pify"));
const constants_2 = require("./constants");
const utils = tslib_1.__importStar(require("./utils"));
const { wait, defaultBackoffFunction, sha256, validateTableName, getFilterType, getTableName, getTableDefinitionForModel, getModelProperties, hookUp, resultsToJson, normalizeIndexedPropertyTemplateSchema, toDynogelTableDefinition, pickNonNull } = utils;
const defaults = tslib_1.__importStar(require("./defaults"));
const minify_1 = tslib_1.__importDefault(require("./minify"));
const errors_2 = require("./errors");
<<<<<<< HEAD
const constants_3 = require("./constants");
const filter_dynamodb_1 = require("./filter-dynamodb");
=======
const search_1 = require("./search");
const constants_3 = require("./constants");
>>>>>>> 118134b8
const defaultOpts = {
    maxItemSize: Infinity,
    allowScan: true,
    validate: false,
    defaultReadOptions: {
        consistentRead: false
    }
};
const defaultBackoffOpts = {
    backoff: defaultBackoffFunction,
    maxTries: 6
};
const HOOKABLE = [
    'put',
    'update',
    'merge',
    'get',
    'del',
    'batchPut',
    'find',
    'findOne',
    'create',
    'destroy'
];
class Table extends events_1.EventEmitter {
    constructor(opts) {
        super();
        this.getKeyTemplate = (model, key) => {
            const keyIdx = this.keyProps.indexOf(key);
            return lodash_1.default.flatMap(this.getKeyTemplatesForModel(model), ({ hashKey, rangeKey }) => {
                return rangeKey ? [hashKey, rangeKey] : hashKey;
            })[keyIdx];
        };
        this.getKeyTemplatesForModel = (model) => {
            if (!model) {
                throw new Error('expected "model"');
            }
            const raw = [
                this._getPrimaryKeysForModel({ table: this, model }),
                ...this._getIndexesForModel({ table: this, model })
            ]
                .map(normalizeIndexedPropertyTemplateSchema);
            if (raw.length > this.indexed.length) {
                console.warn(`more key templates than indexes for model: ${model.id}!`);
            }
            return raw.slice(0, this.indexed.length).map((indexedProp, i) => {
                return Object.assign({}, indexedProp, { hashKey: Object.assign({}, indexedProp.hashKey, { key: this.indexed[i].hashKey }), rangeKey: indexedProp.rangeKey && Object.assign({}, indexedProp.rangeKey, { key: this.indexed[i].rangeKey }) });
            });
        };
        this.hook = (method, handler) => this.hooks.hook(method, handler);
        this.storeResourcesForModels = (models) => lodash_1.default.each(models, model => this.storeResourcesForModel({ model }));
        this.storeResourcesForModel = ({ model }) => {
            if (this.exclusive) {
                if (model.id === this.model.id) {
                    this.modelsStored[model.id] = model;
                    return;
                }
                throw new Error(`this table is exclusive to type: ${model.id}`);
            }
            if (!this.modelsStored[model.id]) {
                this.logger.silly(`will store resources of model ${model.id}`);
            }
            this.modelsStored[model.id] = model;
            if (!this.models[model.id]) {
                this.models[model.id] = model;
            }
        };
        this.get = async (query, opts = {}) => {
            this.logger.silly(`get() ${JSON.stringify(query)}`);
            const expandedQuery = this.toDBFormat(query);
            const keysObj = this.getPrimaryKeys(expandedQuery);
            let result;
            if (this._hasAllPrimaryKeys(keysObj)) {
                const keys = lodash_1.default.values(keysObj);
                result = await this.table.get(...keys, Object.assign({}, this.opts.defaultReadOptions, opts));
            }
            else {
                // try to fall back to index
                const index = this.indexes.find(index => this._hasAllKeys(expandedQuery, index));
                if (!index) {
                    throw new Error('expected primary keys or keys for an indexed property');
                }
                result = await this.findOne({
                    filter: {
                        EQ: query
                    }
                });
            }
            if (!result) {
                throw new errors_2.NotFound(`query: ${JSON.stringify(query)}`);
            }
            const resource = this.fromDBFormat(result);
            const cut = resource[constants_2.minifiedFlag] || [];
            if (this.objects && cut.length) {
                return this.objects.get(resource._link);
            }
            return this._exportResource(resource);
        };
        this.del = async (query, opts = {}) => {
            this._ensureWritable();
            query = this.toDBFormat(query);
            const keys = lodash_1.default.values(this.getPrimaryKeys(query));
            const result = await this.table.destroy(...keys, opts);
            return result && this._exportResource(result);
        };
        this._exportResource = resource => this.omitDerivedProperties(resultsToJson(resource));
        this.batchPut = async (resources, backoffOpts = defaultBackoffOpts) => {
            this._ensureWritable();
            resources = resources.map(this.withDerivedProperties);
            resources.forEach(this._ensureHasPrimaryKeys);
            resources.forEach(this._validateResource);
            const minified = resources.map(this._minify);
            // let mins = minified.map(({ min }) => this.toDBFormat(min))
            let mins = minified.map(({ min }) => min);
            let batch;
            while (mins.length) {
                batch = mins.slice(0, constants_2.batchWriteLimit);
                mins = mins.slice(constants_2.batchWriteLimit);
                await this._batchPut(batch, backoffOpts);
                this.logger.silly(`batchPut ${batch.length} items successfully`);
            }
            return resources;
        };
        this.put = async (resource, opts) => {
            this.logger.silly(`put() ${resource[constants_1.TYPE]}`);
            this._validateResource(resource);
            return await this._write('create', resource, opts);
        };
        this.update = async (resource, opts) => {
            this.logger.silly(`update() ${resource[constants_1.TYPE]}`);
            return await this._write('update', resource, opts);
        };
        this.merge = async (resource, opts) => {
            return await this.update(resource, opts);
        };
        this.find = async (opts) => {
            opts = Object.assign({}, this.findOpts, lodash_1.default.cloneDeep(opts), { table: this });
            // ensure type is set on filter
            getFilterType(opts);
            this.logger.silly(`find() ${opts.filter.EQ[constants_1.TYPE]}`);
            const op = new search_1.Search(opts);
            await this.hooks.fire('pre:find:validate', op);
            const results = await op.exec();
            this.logger.silly(`find returned ${results.items.length} results`);
            results.items = results.items.map(resource => this._exportResource(resource));
            return results;
        };
        this.findOne = async (opts) => {
            opts = Object.assign({}, opts, { limit: 1 });
            const { items = [] } = await this.find(opts);
            if (!items.length) {
                throw new errors_2.NotFound(`query: ${JSON.stringify(opts)}`);
            }
            return items[0];
        };
        this.search = (opts) => this.find(opts);
        this.getPrefix = function (type) {
            if (typeof type === 'object') {
                type = type[constants_1.TYPE];
            }
            if (!this._prefix[type]) {
                this._prefix[type] = getTableName({ model: this.models[type] });
            }
            return this._prefix[type];
        };
        this.create = async () => {
            this.logger.info('creating table');
            try {
                await this.table.createTable();
            }
            catch (err) {
                errors_1.default.ignore(err, { code: 'ResourceInUseException' });
            }
            this.logger.silly('created table');
        };
        this.destroy = async () => {
            this.logger.info('destroying table');
            try {
                await this.table.deleteTable();
            }
            catch (err) {
                errors_1.default.ignore(err, { code: 'ResourceNotFoundException' });
            }
            this.logger.silly('destroyed table');
        };
        this._initTable = () => {
            const table = dynogels_1.default.define(this.name, lodash_1.default.omit(this.tableDefinition, ['defaultReadOptions', 'primaryKeys']));
            this.table = pify_1.default(table, {
                include: [
                    'createTable',
                    'deleteTable',
                    'describeTable',
                    'create',
                    'get',
                    'update',
                    'destroy'
                ]
            });
        };
        this.deriveProps = (opts) => {
            const { item } = opts;
            const derived = this._deriveProps(Object.assign({ table: this, isRead: false }, opts));
            return lodash_1.default.omitBy(derived, (value, prop) => prop in item || value == null);
        };
        this.toDBFormat = resource => this.withDerivedProperties(resource);
        // public toDBFormat = (resource) => {
        //   if (this.hashKey === typeAndPermalinkProperty) {
        //     resource = {
        //       ...resource,
        //       [typeAndPermalinkProperty]: this.calcTypeAndPermalinkProperty(resource)
        //     }
        //   }
        //   return this.prefixProperties(resource)
        // }
        this.fromDBFormat = resultsToJson;
        // return this._exportResource(resource)
        // return this.unprefixProperties(resource)
        // public prefixKey = ({ type, key }: { type:string, key:string }):string => {
        //   return DONT_PREFIX.includes(key)
        //     ? key
        //     : prefixString(key, this.getPrefix(type))
        // }
        // public prefixProperties = function (resource) {
        //   return this.prefixPropertiesForType(resource[TYPE], resource)
        // }
        // public prefixPropertiesForType = function (type:string, properties:any) {
        //   return this.exclusive
        //     ? properties
        //     : prefixKeys(properties, this.getPrefix(type), DONT_PREFIX)
        // }
        // public unprefixProperties = function (resource) {
        //   return this.unprefixPropertiesForType(resource[TYPE], resource)
        // }
        // public unprefixPropertiesForType = function (type:string, resource:any) {
        //   return this.exclusive
        //     ? resource
        //     : unprefixKeys(resource, this.getPrefix(type), DONT_PREFIX)
        // }
        // public prefixPropertyNamesForType = function (type: string, props: string[]) {
        //   return this.exclusive ? props : props.map(prop => prefixString(prop, this.getPrefix(type)))
        // }
        this._write = async (method, resource, options) => {
            this._ensureWritable();
            const type = resource[constants_1.TYPE] || (this.exclusive && this.model.id);
            const model = this.modelsStored[type];
            if (!model)
                throw new Error(`model not found: ${type}`);
            resource = this.toDBFormat(resource);
            this._ensureHasPrimaryKeys(resource);
            if (method === 'create') {
                const minified = this._minify(resource);
                resource = minified.min;
            }
            else if (options && options.diff) {
                const { diff } = options;
                validateDiff(diff);
                options = Object.assign({}, utils.createUpdateOptionsFromDiff(diff), lodash_1.default.omit(options, ['diff']));
                resource = this.getPrimaryKeys(resource);
            }
            let result;
            try {
                result = await this.table[method](resource, options);
            }
            catch (err) {
                errors_1.default.rethrow(err, 'developer');
                err.input = { item: resource, options };
                throw err;
            }
            const primaryKeys = this.getPrimaryKeys(resource);
            this.logger.silly(`"${method}" ${JSON.stringify(primaryKeys)} successfully`);
            return result && this._exportResource(result);
        };
        this._validateResource = (resource) => {
            const { models, modelsStored } = this;
            const type = resource[constants_1.TYPE];
            const model = models[type];
            if (!model) {
                throw new Error(`missing model ${type}`);
            }
            if (this.opts.validate) {
                validate_resource_1.default({ models, model, resource });
            }
        };
        this._batchPut = async (resources, backoffOpts) => {
            this.logger.silly(`batchPut() ${resources.length} items`);
            const params = {
                RequestItems: {
                    [this.name]: resources.map(Item => ({
                        PutRequest: { Item }
                    }))
                }
            };
            if (!params.ReturnConsumedCapacity) {
                params.ReturnConsumedCapacity = 'TOTAL';
            }
            const { backoff, maxTries } = backoffOpts;
            const { docClient } = this.opts;
            let tries = 0;
            let start = Date.now();
            let time = 0;
            let failed;
            while (tries < maxTries) {
                this.logger.silly('attempting batchWrite');
                let result = await docClient.batchWrite(params).promise();
                failed = result.UnprocessedItems;
                if (!(failed && Object.keys(failed).length))
                    return;
                this.logger.debug(`batchPut partially failed, retrying`);
                params.RequestItems = failed;
                await wait(backoff(tries++));
            }
            const err = new Error('batch put failed');
            err.failed = failed;
            err.attempts = tries;
            throw err;
        };
        this.getPrimaryKeys = resource => this.getKeys(resource, this.primaryKeys);
        this.getKeys = (resource, schema) => {
            return lodash_1.default.pick(resource, getKeyProps(schema));
        };
        // private getPrimaryKeys = (resource) => {
        //   const have = _.pick(resource, this.primaryKeyProps)
        //   if (this.hashKey === typeAndPermalinkProperty && !have[typeAndPermalinkProperty]) {
        //     have[typeAndPermalinkProperty] = this.calcTypeAndPermalinkProperty(resource)
        //   }
        //   return have
        // }
        // public calcTypeAndPermalinkProperty = (resource):string => {
        //   if (resource[typeAndPermalinkProperty]) return resource[typeAndPermalinkProperty]
        //   if (!(resource._permalink && resource[TYPE])) {
        //     throw new Error(`missing one of required props: _permalink, ${TYPE}`)
        //   }
        //   return prefixString(resource._permalink, resource[TYPE])
        // }
        this.addDerivedProperties = (item, isRead) => lodash_1.default.extend(item, this.deriveProps({ item, isRead }));
        this.withDerivedProperties = item => lodash_1.default.extend({}, item, this.deriveProps({ item }));
        this.omitDerivedProperties = item => lodash_1.default.omit(item, this.derivedProps);
        this.resolveOrderBy = (opts) => {
            return this._resolveOrderBy(Object.assign({ table: this }, opts));
        };
        this._ensureWritable = () => {
            if (this.readOnly) {
                throw new Error('this table is read-only!');
            }
        };
        this._ensureHasPrimaryKeys = (resource) => {
            if (!this._hasAllPrimaryKeys(resource)) {
                throw new Error('expected values for all primary keys');
            }
        };
        this._hasAllPrimaryKeys = obj => this._hasAllKeys(obj, this.primaryKeys);
        this._hasAllKeys = (obj, schema) => {
            return lodash_1.default.size(this.getKeys(obj, schema)) === lodash_1.default.size(getKeyProps(schema));
        };
        this._minify = (item) => {
            if (this._shouldMinify(item)) {
                return minify_1.default({
                    table: this,
                    item,
                    maxSize: this.opts.maxItemSize
                });
            }
            return {
                min: item,
                diff: {}
            };
        };
        const table = this;
        this.opts = Object.assign({}, defaultOpts, opts);
        const { models, model, modelsStored = {}, objects, exclusive, allowScan, readOnly, defaultReadOptions, tableDefinition, derivedProps = [], deriveProps = utils.deriveProps, resolveOrderBy = utils.resolveOrderBy, getIndexesForModel = utils.getIndexesForModel, getPrimaryKeysForModel = utils.getPrimaryKeysForModel, parseDerivedProps = utils.parseDerivedProps, shouldMinify = lodash_1.default.stubTrue, logger = defaults.logger, } = this.opts;
        if (!models)
            throw new Error('expected "models"');
        if (exclusive && !model) {
            throw new Error('expected "model" when "exclusive" is true');
        }
        this.logger = logger;
        // @ts-ignore
        this.tableDefinition = tableDefinition.TableName ? toDynogelTableDefinition(tableDefinition) : tableDefinition;
        validateTableName(this.tableDefinition.tableName);
        this.name = this.tableDefinition.tableName;
        this.models = lodash_1.default.clone(models);
        this.objects = objects;
        this.modelsStored = modelsStored;
        this.readOnly = readOnly;
        this.exclusive = exclusive;
        this.model = model;
        this._prefix = {};
        this.primaryKeys = pickNonNull(this.tableDefinition, constants_3.PRIMARY_KEYS_PROPS);
        this.indexes = this.tableDefinition.indexes || [];
        this.indexed = this.indexes.slice();
        this.indexed.unshift(Object.assign({ type: 'global', name: '_', projection: {
                ProjectionType: 'ALL'
            } }, this.primaryKeys));
        this._deriveProps = deriveProps;
        this.derivedProps = derivedProps;
        this.parseDerivedProps = parseDerivedProps;
        this._resolveOrderBy = resolveOrderBy;
        this._getIndexesForModel = getIndexesForModel;
        this._getPrimaryKeysForModel = getPrimaryKeysForModel;
        this._shouldMinify = shouldMinify;
        this.findOpts = {
            // may change dynamically
            get models() { return table.models; },
            allowScan,
            primaryKeys: this.primaryKeys,
            consistentRead: defaultReadOptions.consistentRead
        };
        this.primaryKeyProps = lodash_1.default.values(this.primaryKeys);
        this.hashKeyProps = lodash_1.default.uniq(this.indexed.map(i => i.hashKey));
        this.keyProps = lodash_1.default.uniq(lodash_1.default.flatMap(this.indexed, index => lodash_1.default.values(lodash_1.default.pick(index, constants_3.PRIMARY_KEYS_PROPS))));
        if (exclusive) {
            this.storeResourcesForModel({ model });
        }
        this._initTable();
        this.on('def:update', () => this.table = null);
        this.logger.silly('initialized');
        this.hooks = event_hooks_1.default();
        HOOKABLE.forEach(method => {
            this[method] = hookUp(this[method].bind(this), method);
        });
    }
    get hashKey() {
        return this.primaryKeys.hashKey;
    }
    get rangeKey() {
        return this.primaryKeys.rangeKey;
    }
}
exports.Table = Table;
exports.createTable = (opts) => new Table(opts);
const getKeyProps = (schema) => lodash_1.default.values(pickNonNull(schema, constants_3.PRIMARY_KEYS_PROPS));
const DIFF_OPS = ['add', 'remove', 'replace'];
const validateDiff = diff => {
    if (!Array.isArray(diff)) {
        throw new errors_2.InvalidInput(`expected diff to be array of diff items`);
    }
    diff.forEach(validateDiffItem);
};
const validateDiffItem = ({ op, path, value }) => {
    if (!DIFF_OPS.includes(op)) {
        throw new errors_2.InvalidInput(`invalid diff op: ${op}`);
    }
    if (!(Array.isArray(path) && path.every(sub => typeof sub === 'string'))) {
        throw new errors_2.InvalidInput(`invalid diff path, expected string array: ${JSON.stringify(path)}`);
    }
};
//# sourceMappingURL=table.js.map<|MERGE_RESOLUTION|>--- conflicted
+++ resolved
@@ -15,13 +15,8 @@
 const defaults = tslib_1.__importStar(require("./defaults"));
 const minify_1 = tslib_1.__importDefault(require("./minify"));
 const errors_2 = require("./errors");
-<<<<<<< HEAD
-const constants_3 = require("./constants");
-const filter_dynamodb_1 = require("./filter-dynamodb");
-=======
 const search_1 = require("./search");
 const constants_3 = require("./constants");
->>>>>>> 118134b8
 const defaultOpts = {
     maxItemSize: Infinity,
     allowScan: true,
