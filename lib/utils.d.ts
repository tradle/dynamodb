--- conflicted
+++ resolved
@@ -3,7 +3,7 @@
 import AWS = require('aws-sdk');
 import { AttributePath } from '@aws/dynamodb-expressions';
 import { Table } from './table';
-import { Model, Models, IDynogelIndex, IDynogelTableDefinition, OrderBy, FindOpts, PropsDeriver, ResolveOrderBy, IndexedProperty, GetIndexesForModel, GetPrimaryKeysForModel, KeyProps, DerivedPropsParser, PropPath, Filter } from './types';
+import { Model, Models, IDynogelIndex, IDynogelTableDefinition, OrderBy, FindOpts, PropsDeriver, ResolveOrderBy, IndexedProperty, GetIndexesForModel, GetPrimaryKeysForModel, KeyProps, DerivedPropsParser, Filter } from './types';
 export declare const levenshteinDistance: (a: string, b: string) => any;
 export declare const cleanName: (str: any) => any;
 export declare const getTableName: ({ model, prefix, suffix }: {
@@ -96,11 +96,8 @@
 export declare const checkRenderable: (template: string, item: any, noConstants?: boolean) => {
     full: boolean;
     prefix: string;
-<<<<<<< HEAD
-=======
     vars: string[];
     renderablePrefixVars: string[];
->>>>>>> 118134b8
 };
 export declare const renderTemplate: (str: string, data: any) => any;
 /**
@@ -110,7 +107,7 @@
 export declare const encodeTemplateValues: (data: any) => any;
 export declare const normalizeIndexedProperty: (property: any) => KeyProps;
 export declare const normalizeIndexedPropertyTemplateSchema: (property: any) => IndexedProperty;
-export declare const getKeyTemplateString: (val: PropPath) => any;
+export declare const getKeyTemplateString: (val: string | string[]) => any;
 export declare const pickNonNull: (obj: any, props: any) => any;
 export declare const getExpandedProperties: any;
 export declare const getIndexesForModel: GetIndexesForModel;
@@ -119,7 +116,7 @@
 export declare const deriveProps: PropsDeriver;
 export declare const parseDerivedProps: DerivedPropsParser;
 export declare const getTableKeys: (def: IDynogelTableDefinition) => string[];
-export declare const toAttributePath: (path: PropPath) => AttributePath;
+export declare const toAttributePath: (path: string | string[]) => AttributePath;
 export declare const marshallDBItem: (item: any) => AWS.DynamoDB.AttributeMap;
 export declare const unmarshallDBItem: (item: any) => any;
 export declare const createUpdateOptionsFromDiff: (diff: any) => {
